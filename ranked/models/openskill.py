--- conflicted
+++ resolved
@@ -79,11 +79,7 @@
 
     def new_player(self, a=None, b=None, *args, **config) -> Player:
         return OpenSkillPlayer(
-<<<<<<< HEAD
-            Rating(mu=a or self.default_mu, sigma=b or self.default_sigma),  #  #  #  #
-=======
             Rating(mu=a or self.default_mu, sigma=b or self.default_sigma),  #
->>>>>>> bb2f1c41
             *args,  #
         )
 
